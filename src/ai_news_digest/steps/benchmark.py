import datetime
import json
import random
from pathlib import Path
from time import time
from typing import Any, Dict, List, Literal, Optional, Union

import numpy as np
import pandas as pd
import plotly.express as px
import torch
import umap
import yaml
from langchain.embeddings import (
<<<<<<< HEAD
    # HuggingFaceBgeEmbeddings,
=======
>>>>>>> 7305fa33
    HuggingFaceEmbeddings,
    HuggingFaceInstructEmbeddings,
)
from loguru import logger
from rich import print
from sklearn.cluster import KMeans
from sklearn.metrics import (
    calinski_harabasz_score,
    davies_bouldin_score,
    silhouette_score,
)
from transformers import AutoTokenizer, BertModel, BertTokenizer, BertTokenizerFast

from src.ai_news_digest.utils import check_gpu_availability, create_run_folder

# define types
LANGCHAIN_TYPE_NAME = Literal[
    "HuggingFaceInstructEmbeddings",
<<<<<<< HEAD
    # "HuggingFaceBgeEmbeddings",
=======
>>>>>>> 7305fa33
    "HuggingFaceEmbeddings",
]
LANGCHAIN_TYPE = Union[
    HuggingFaceInstructEmbeddings,
<<<<<<< HEAD
    # HuggingFaceBgeEmbeddings,
=======
>>>>>>> 7305fa33
    HuggingFaceEmbeddings,
]

# define default argument values
<<<<<<< HEAD
PATH_INFO_DICT = "data/03_primary/arxiv_dict_2023-11-06_00-22-42.json"
=======
PATH_INFO_DICT = "data/03_primary/arxiv_dict_2023-11-05_22-27-15.json"
>>>>>>> 7305fa33
MODEL_KWARGS = {"device": "cpu"}
ENCODE_KWARGS = {
    "normalize_embeddings": True,
    "batch_size": 16,
    "output_value": "sentence_embedding",
    "convert_to_numpy": True,
    "show_progress_bar": True,
}
UMAP_KWARGS = {
    "n_neighbors": 4,
    "min_dist": 0.1,
    "n_components": 2,
    "metric": "cosine",
}


# define helpers
def compute_bert_embeddings(
    input_text: Union[str, List[str]],
    tokenizer: Union[BertTokenizerFast, AutoTokenizer, BertTokenizer],
    model: BertModel,
    tokenizer_kwargs: dict[str, Any] | None = None,
    batch_size: Optional[int] = None,
) -> torch.Tensor:
    """Compute embeddings output by a BERT model (huggingface implementation).

    Parameters
    ----------
    input_text : Union[str, List[str]]
        Input text(s) to compute embeddings from
    tokenizer : Union[BertTokenizerFast, AutoTokenizer, BertTokenizer]
        Text tokenizer associated to provided BERT model
    model : BertModel
        BERT model (huggingface implementation)
    tokenizer_kwargs : dict, optional
        Keyword arguments passed to the model, by default {}
    batch_size : Optional[int], optional
        Number of input samples to feed to the model at once, by default None.
        If None, all inputs samples are passed to the model at once.

    Returns
    -------
    embeddings : torch.Tensor
        BERT-computed embeddings

    """
    tokenizer_kwargs = tokenizer_kwargs or {}
    # no batches
    if batch_size is None or isinstance(input_text, str):
        # tokenize inputs
        inputs = tokenizer(input_text, return_tensors="pt", **tokenizer_kwargs)

        # feed-forward pass
        with torch.no_grad():
            outputs = model(**inputs)

        # retrieve embeddings
        # DOC: https://huggingface.co/docs/transformers/main/en/model_doc/bert#transformers.BertModel.forward # noqa
        embeddings = outputs.pooler_output

    # several batches
    else:
        # initialize results
        embeddings = torch.empty((0, model.config.hidden_size))

        # iterate over batches of inputs
        indices = list(range(0, len(input_text), batch_size)) + [None]
        for idx, i in enumerate(indices[:-1]):
            # tokenize batch of inputs
            input_text_i = input_text[indices[idx] : indices[idx + 1]]
            inputs_i = tokenizer(input_text_i, return_tensors="pt", **tokenizer_kwargs)

            # feed-forward pass
            with torch.no_grad():
                outputs_i = model(**inputs_i)

            # retrieve and store batch embeddings
            embeddings_i = outputs_i.pooler_output
            embeddings = torch.cat((embeddings, embeddings_i), dim=0)

        # clear memory
        del outputs_i
        del inputs_i
        del embeddings_i
        torch.cuda.empty_cache()

    return embeddings


def load_langchain_model(
    model_name: str,
    model_type: LANGCHAIN_TYPE_NAME,
    model_kwargs: Dict[str, Any] = MODEL_KWARGS,
    encode_kwargs: Dict[str, Any] = ENCODE_KWARGS,
    embed_instruction: str = "Represent the document for retrieval: ",
) -> LANGCHAIN_TYPE:
    """Load a language model via langchain's interface.

    Parameters
    ----------
    model_name : str
        Name of the model passed to langchain's loader (huggignface `repo_id`).
    model_type : LANGCHAIN_TYPE_NAME
        Name of the lancgchain loader to be used.
    model_kwargs : Dict[str, Any]
        Model keyword arguments passed to langchain's loader
    encode_kwargs : Dict[str, Any], optional
        Keyword arguments passed to the model `encode` method, by default ENCODE_KWARGS
    embed_instruction : _type_, optional
        Instruction prefix passed to `Instructor` models, ignored otherwise,
        by default "Represent the document for retrieval: "

    Returns
    -------
    model: LANGCHAIN_TYPE
        Model instance as return by langchain's wrappers

    Raises
    ------
    RuntimeError
        If provided model type is not supported

    """
    if model_type == "HuggingFaceBgeEmbeddings":
        return HuggingFaceEmbeddings(
            model_name=model_name,
            model_kwargs=model_kwargs,
            encode_kwargs=encode_kwargs,
        )

    elif model_type == "HuggingFaceEmbeddings":
        return HuggingFaceEmbeddings(
            model_name=model_name,
            model_kwargs=model_kwargs,
            encode_kwargs=encode_kwargs,
        )

    elif model_type == "HuggingFaceInstructEmbeddings":
        return HuggingFaceInstructEmbeddings(
            model_name=model_name,
            model_kwargs=model_kwargs,
            encode_kwargs=encode_kwargs,
            embed_instruction=embed_instruction,
        )

    else:
        raise NotImplementedError(f"model_type '{model_type}' is not supported.")


def entropy(x: np.ndarray[Any, np.dtype[float]]) -> float:
    """Compute the joint entropy in a multivariate (low_dim) tabular dataset.

    Parameters
    ----------
    x : np.ndarray of shape (n_samples, n_features)
        Input dataset to compute the joint entropy from

    Returns
    -------
    float
        Joint entropy of the dataset

    """
    counts = np.histogramdd(x)[0]
    freqs = counts / np.sum(counts)
    logs = np.log2(np.where(freqs > 0, freqs, 1))
    entropy: float = -np.sum(freqs * logs)
    return entropy


def run_benchmark(
    path_to_info_dict: str = PATH_INFO_DICT,
    path_to_model_config: str = "conf/base/cluster_bench_models.yml",
    umap_kwargs: Dict[str, Any] = UMAP_KWARGS,
    n_clusters: int = 5,
    random_state: int = 123,
) -> None:
    """Run embedding and clustering benchmark.

    Parameters
    ----------
    path_to_info_dict : str, optional
        Path to yaml with parsed pdf info, by default PATH_INFO_DICT
    path_to_model_config : str, optional
        Path to list of model configs (`yml` file),
        by default "conf/base/cluster_bench_models.yml"
    umap_kwargs : Dict[str, Any], optional
        Keyword arguments passed to umap, by default UMAP_KWARGS
    n_clusters : int, optional
        Number of KMeans clusters, by default 5
    random_state : int, optional
        Random seed, by default 123

    Returns
    -------
    None

    """
    # compute paths
    info_path = Path(path_to_info_dict)

    # create subfolder for artifacts
    run_path = create_run_folder()
    logger.info(f"Successfully created run folder : '{run_path}'")

    # set random seeds
    np.random.seed(random_state)
    random.seed(random_state)
    torch.manual_seed(random_state)

    # check GPU availability
    device = check_gpu_availability()

    # load data (original & translated)
    with open(info_path, "r") as f:
        info_dict = json.load(f)["results"]
    logger.info(f"Successfully loaded prepared data from : {info_path}")

    # retrieve abstracts, titles, dates & paper IDs
    df_data = pd.DataFrame(info_dict).transpose()

    # retrieve list of models
    with open(path_to_model_config, "r") as f:
        models_config = yaml.safe_load(f)
    logger.info(f"Successfully loaded models config from '{path_to_model_config}'")

    # initialize structures to store results
    df_bench = pd.DataFrame(index=list(models_config.keys()))

    # iterate over models
    for i, (model_nickname, model_config) in enumerate(models_config.items()):
        logger.info(f"Running model '{model_nickname} ({i+1}/{len(models_config)})'")

        # load model
        hf = load_langchain_model(
            model_name=model_config["model_name"],
            model_type=model_config["type"],
            model_kwargs={"device": device},
            encode_kwargs=ENCODE_KWARGS,
            embed_instruction=model_config["embed_instruction"],
        )

        # compute embeddings
        embed_t0 = time()
        embeddings = hf.embed_documents(df_data["abstract"])
        embed_t1 = time()

        # convert to array
        embeddings = np.array(embeddings)
        print(f"embeddings.shape: {embeddings.shape}")

        # instanciate umap projector
        reducer = umap.UMAP(random_state=random_state, **umap_kwargs)

        # project data
        umap_proj = reducer.fit_transform(embeddings)

        # store in a dataframe with metadata
        df = pd.DataFrame(columns=[f"umap_{i}" for i in range(umap_proj.shape[1])], data=umap_proj)
        df = pd.concat((df, df_data.reset_index(names=["ID"])), axis=1)

        # clustering
        X_cluster = df[[col for col in df.columns if "umap" in col]]
        clustering = KMeans(
            n_clusters=n_clusters,
            random_state=random_state,
            init="k-means++",
            n_init=1,
        )
        clustering.fit(X_cluster)
        df["cluster"] = [str(elt) for elt in clustering.labels_]

        # viz
        fig = px.scatter(
            df,
            x="umap_0",
            y="umap_1",
            hover_data=[
                "title",
                "ID",
            ],
            color="cluster",
            color_continuous_scale=px.colors.qualitative.D3,
        )
        fig.write_html(run_path / f"umap_clust_{model_nickname}.html")

        # compute and store scores
        scores = {}
        scores["Calinski-Harabasz ↑"] = calinski_harabasz_score(X_cluster, df["cluster"])
        scores["Silhouette ↑"] = silhouette_score(X_cluster, df["cluster"])
        scores["Davies-Bouldin ↓"] = davies_bouldin_score(X_cluster, df["cluster"])
        scores["Entropy ↓"] = entropy(X_cluster.values)
        scores["embed_dim"] = embeddings.shape[1]
        scores["runtime"] = datetime.timedelta(seconds=embed_t1 - embed_t0)
        for score_name, score_val in scores.items():
            df_bench.loc[model_nickname, score_name] = score_val

        # save model specific artifacts
        df.to_csv(run_path / f"df_{model_nickname}.csv")

    # save global artifacts
    df_bench.to_csv(run_path / "df_bench.csv")

    return None


if __name__ == "__main__":
    logger.info("I'm in the main !!!")
    run_benchmark()<|MERGE_RESOLUTION|>--- conflicted
+++ resolved
@@ -12,10 +12,6 @@
 import umap
 import yaml
 from langchain.embeddings import (
-<<<<<<< HEAD
-    # HuggingFaceBgeEmbeddings,
-=======
->>>>>>> 7305fa33
     HuggingFaceEmbeddings,
     HuggingFaceInstructEmbeddings,
 )
@@ -34,27 +30,15 @@
 # define types
 LANGCHAIN_TYPE_NAME = Literal[
     "HuggingFaceInstructEmbeddings",
-<<<<<<< HEAD
-    # "HuggingFaceBgeEmbeddings",
-=======
->>>>>>> 7305fa33
     "HuggingFaceEmbeddings",
 ]
 LANGCHAIN_TYPE = Union[
     HuggingFaceInstructEmbeddings,
-<<<<<<< HEAD
-    # HuggingFaceBgeEmbeddings,
-=======
->>>>>>> 7305fa33
     HuggingFaceEmbeddings,
 ]
 
 # define default argument values
-<<<<<<< HEAD
 PATH_INFO_DICT = "data/03_primary/arxiv_dict_2023-11-06_00-22-42.json"
-=======
-PATH_INFO_DICT = "data/03_primary/arxiv_dict_2023-11-05_22-27-15.json"
->>>>>>> 7305fa33
 MODEL_KWARGS = {"device": "cpu"}
 ENCODE_KWARGS = {
     "normalize_embeddings": True,
