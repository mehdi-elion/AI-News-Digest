--- conflicted
+++ resolved
@@ -44,27 +44,6 @@
   hooks:
     - id: nbstripout
 
-<<<<<<< HEAD
--   repo: local
-    hooks:
-    -   id: mypy
-        name: mypy
-        entry: mypy
-        require_serial: true
-        language: system
-        types: [ python ]
-        args: [
-            --allow-redefinition,
-            --ignore-missing-imports,
-            --disable-error-code=union-attr,
-            --disable-error-code=attr-defined,
-            --disable-error-code=call-overload,
-            --disable-error-code=call-arg,
-            --disable-error-code=no-any-return,
-            --disallow-incomplete-defs,
-            --disallow-untyped-defs,
-            ]
-=======
 # TODO: reativate later
 # - repo: https://github.com/mwouts/jupytext
 #   rev: v1.14.7
@@ -90,7 +69,6 @@
         --disallow-incomplete-defs,
         --disallow-untyped-defs,
         ]
->>>>>>> 7305fa33
 
 - repo: https://github.com/pycqa/pydocstyle
   rev: 6.3.0
