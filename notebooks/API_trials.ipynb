{
 "cells": [
  {
   "cell_type": "markdown",
   "metadata": {},
   "source": [
    "# API Trials"
   ]
  },
  {
   "cell_type": "markdown",
   "metadata": {},
   "source": [
    "## Setup"
   ]
  },
  {
   "cell_type": "code",
<<<<<<< HEAD
   "execution_count": null,
=======
   "execution_count": 1,
>>>>>>> e841f2fd
   "metadata": {},
   "outputs": [],
   "source": [
    "import json\n",
    "import urllib\n",
    "import urllib.request\n",
    "\n",
    "import arxiv\n",
    "import pandas as pd\n",
    "import xmltodict\n",
    "from rich import print"
   ]
  },
  {
   "cell_type": "markdown",
   "metadata": {},
   "source": [
    "## Arxiv API with `urllib`"
   ]
  },
  {
   "cell_type": "code",
   "execution_count": null,
   "metadata": {},
   "outputs": [],
   "source": [
    "# url = 'http://export.arxiv.org/api/query?search_query=all:electron&start=0&max_results=3'\n",
    "url = \"http://export.arxiv.org/api/query?search_query=ti:deep+AND+ti:learning&start=0&max_results=3\"\n",
    "data = urllib.request.urlopen(url)\n",
    "xml_res = data.read().decode(\"utf-8\")\n",
    "print(xml_res)"
   ]
  },
  {
   "cell_type": "code",
   "execution_count": null,
   "metadata": {},
   "outputs": [],
   "source": [
    "d = xmltodict.parse(xml_res)\n",
    "print(d[\"feed\"][\"entry\"])"
   ]
  },
  {
   "cell_type": "code",
   "execution_count": null,
   "metadata": {},
   "outputs": [],
   "source": [
    "print(d[\"feed\"][\"entry\"][2][\"summary\"])"
   ]
  },
  {
   "cell_type": "markdown",
   "metadata": {},
   "source": [
    "## Arxiv API with `arxiv`"
   ]
  },
  {
   "cell_type": "code",
   "execution_count": null,
   "metadata": {},
   "outputs": [],
   "source": [
    "search = arxiv.Search(\n",
    "    # query = \"ti:quantum\",\n",
    "    # query = \"abs:graph\",\n",
    "    # query = \"ti:quantum+OR+abs:graph\",\n",
    "    query=\"ti:deep AND ti:learning\",\n",
    "    max_results=3,\n",
    "    sort_by=arxiv.SortCriterion.SubmittedDate,\n",
    ")\n",
    "\n",
    "for result in search.results():\n",
    "    print(f\"--- {result.title} [{result.published}] ---\")\n",
    "    print(result.summary)"
   ]
  },
  {
   "cell_type": "code",
   "execution_count": null,
   "metadata": {},
   "outputs": [],
   "source": [
    "with open(\"../data/03_primary/arxiv_dict_2023-09-04_01-09-05.json\", \"r\") as f:\n",
    "    info_dict = json.load(f)[\"results\"]"
   ]
  },
  {
   "cell_type": "code",
   "execution_count": null,
   "metadata": {},
   "outputs": [],
   "source": [
    "pd.DataFrame(info_dict).transpose().head()"
   ]
  },
  {
   "cell_type": "code",
   "execution_count": null,
   "metadata": {},
   "outputs": [],
   "source": []
  },
  {
   "cell_type": "markdown",
   "metadata": {},
   "source": [
    "## Semantics Scholar API with `urllib`"
   ]
  },
  {
   "cell_type": "code",
   "execution_count": null,
   "metadata": {},
   "outputs": [],
   "source": []
  },
  {
   "cell_type": "code",
   "execution_count": null,
   "metadata": {},
   "outputs": [],
   "source": []
  },
  {
   "cell_type": "markdown",
   "metadata": {},
   "source": [
    "## Google News with `GoogleNews`\n",
    "[https://github.com/Iceloof/GoogleNews](https://github.com/Iceloof/GoogleNews)"
   ]
  },
  {
   "cell_type": "code",
   "execution_count": null,
   "metadata": {},
   "outputs": [],
   "source": []
  },
  {
   "cell_type": "code",
   "execution_count": null,
   "metadata": {},
   "outputs": [],
   "source": []
  },
  {
   "cell_type": "markdown",
   "metadata": {},
   "source": [
    "## Google News with `GNews`\n",
    "[https://github.com/ranahaani/GNews/](https://github.com/ranahaani/GNews/)"
   ]
  },
  {
   "cell_type": "code",
   "execution_count": 98,
   "metadata": {},
   "outputs": [
    {
     "data": {
      "text/html": [
       "<pre style=\"white-space:pre;overflow-x:auto;line-height:normal;font-family:Menlo,'DejaVu Sans Mono',consolas,'Courier New',monospace\"><span style=\"font-weight: bold\">[</span>\n",
       "    <span style=\"font-weight: bold\">{</span>\n",
       "        <span style=\"color: #008000; text-decoration-color: #008000\">'title'</span>: <span style=\"color: #008000; text-decoration-color: #008000\">'Abortion rights will be in French constitution next year, Macron vows - The Guardian'</span>,\n",
       "        <span style=\"color: #008000; text-decoration-color: #008000\">'description'</span>: <span style=\"color: #008000; text-decoration-color: #008000\">'Abortion rights will be in French constitution next year, Macron vows  The Guardian'</span>,\n",
       "        <span style=\"color: #008000; text-decoration-color: #008000\">'published date'</span>: <span style=\"color: #008000; text-decoration-color: #008000\">'Sun, 29 Oct 2023 16:30:00 GMT'</span>,\n",
       "        <span style=\"color: #008000; text-decoration-color: #008000\">'url'</span>: \n",
       "<span style=\"color: #008000; text-decoration-color: #008000\">'https://consent.google.com/m?continue=https://news.google.com/rss/articles/CBMibGh0dHBzOi8vd3d3LnRoZWd1YXJkaWFuLmN</span>\n",
       "<span style=\"color: #008000; text-decoration-color: #008000\">vbS93b3JsZC8yMDIzL29jdC8yOS9lbW1hbnVlbC1tYWNyb24tdG8tZW5zaHJpbmUtd29tZW5zLXJpZ2h0LXRvLWFib3J0aW9uLWluLWZyYW5jZdIBbG</span>\n",
       "<span style=\"color: #008000; text-decoration-color: #008000\">h0dHBzOi8vYW1wLnRoZWd1YXJkaWFuLmNvbS93b3JsZC8yMDIzL29jdC8yOS9lbW1hbnVlbC1tYWNyb24tdG8tZW5zaHJpbmUtd29tZW5zLXJpZ2h0L</span>\n",
       "<span style=\"color: #008000; text-decoration-color: #008000\">XRvLWFib3J0aW9uLWluLWZyYW5jZQ?oc%3D5&amp;gl=FR&amp;m=0&amp;pc=n&amp;cm=2&amp;hl=en-US&amp;src=1'</span>,\n",
       "        <span style=\"color: #008000; text-decoration-color: #008000\">'publisher'</span>: <span style=\"font-weight: bold\">{</span><span style=\"color: #008000; text-decoration-color: #008000\">'href'</span>: <span style=\"color: #008000; text-decoration-color: #008000\">'https://www.theguardian.com'</span>, <span style=\"color: #008000; text-decoration-color: #008000\">'title'</span>: <span style=\"color: #008000; text-decoration-color: #008000\">'The Guardian'</span><span style=\"font-weight: bold\">}</span>\n",
       "    <span style=\"font-weight: bold\">}</span>,\n",
       "    <span style=\"font-weight: bold\">{</span>\n",
       "        <span style=\"color: #008000; text-decoration-color: #008000\">'title'</span>: <span style=\"color: #008000; text-decoration-color: #008000\">\"France's Macron announces plans to enshrine abortion rights in constitution - FRANCE 24 English\"</span>,\n",
       "        <span style=\"color: #008000; text-decoration-color: #008000\">'description'</span>: <span style=\"color: #008000; text-decoration-color: #008000\">\"France's Macron announces plans to enshrine abortion rights in constitution  FRANCE 24 </span>\n",
       "<span style=\"color: #008000; text-decoration-color: #008000\">English\"</span>,\n",
       "        <span style=\"color: #008000; text-decoration-color: #008000\">'published date'</span>: <span style=\"color: #008000; text-decoration-color: #008000\">'Sun, 29 Oct 2023 10:03:43 GMT'</span>,\n",
       "        <span style=\"color: #008000; text-decoration-color: #008000\">'url'</span>: \n",
       "<span style=\"color: #008000; text-decoration-color: #008000\">'https://consent.google.com/m?continue=https://news.google.com/rss/articles/CBMidmh0dHBzOi8vd3d3LmZyYW5jZTI0LmNvbS9</span>\n",
       "<span style=\"color: #008000; text-decoration-color: #008000\">lbi9ldXJvcGUvMjAyMzEwMjktZnJhbmNlLXMtbWFjcm9uLWFubm91bmNlcy1wbGFuLXRvLWVuc2hyaW5lLWFib3J0aW9uLXJpZ2h0cy1pbi1jb25zdG</span>\n",
       "<span style=\"color: #008000; text-decoration-color: #008000\">l0dXRpb27SAQA?oc%3D5&amp;gl=FR&amp;m=0&amp;pc=n&amp;cm=2&amp;hl=en-US&amp;src=1'</span>,\n",
       "        <span style=\"color: #008000; text-decoration-color: #008000\">'publisher'</span>: <span style=\"font-weight: bold\">{</span><span style=\"color: #008000; text-decoration-color: #008000\">'href'</span>: <span style=\"color: #008000; text-decoration-color: #008000\">'https://www.france24.com'</span>, <span style=\"color: #008000; text-decoration-color: #008000\">'title'</span>: <span style=\"color: #008000; text-decoration-color: #008000\">'FRANCE 24 English'</span><span style=\"font-weight: bold\">}</span>\n",
       "    <span style=\"font-weight: bold\">}</span>,\n",
       "    <span style=\"font-weight: bold\">{</span>\n",
       "        <span style=\"color: #008000; text-decoration-color: #008000\">'title'</span>: <span style=\"color: #008000; text-decoration-color: #008000\">'France: Macron promises to make abortion rights irreversible - DW (English)'</span>,\n",
       "        <span style=\"color: #008000; text-decoration-color: #008000\">'description'</span>: <span style=\"color: #008000; text-decoration-color: #008000\">'France: Macron promises to make abortion rights irreversible  DW (English)'</span>,\n",
       "        <span style=\"color: #008000; text-decoration-color: #008000\">'published date'</span>: <span style=\"color: #008000; text-decoration-color: #008000\">'Sun, 29 Oct 2023 17:46:45 GMT'</span>,\n",
       "        <span style=\"color: #008000; text-decoration-color: #008000\">'url'</span>: \n",
       "<span style=\"color: #008000; text-decoration-color: #008000\">'https://consent.google.com/m?continue=https://news.google.com/rss/articles/CBMiXGh0dHBzOi8vd3d3LmR3LmNvbS9lbi9mcmF</span>\n",
       "<span style=\"color: #008000; text-decoration-color: #008000\">uY2UtbWFjcm9uLXByb21pc2VzLXRvLW1ha2UtYWJvcnRpb24tcmlnaHRzLWlycmV2ZXJzaWJsZS9hLTY3MjQ5MTM30gFcaHR0cHM6Ly9hbXAuZHcuY2</span>\n",
       "<span style=\"color: #008000; text-decoration-color: #008000\">9tL2VuL2ZyYW5jZS1tYWNyb24tcHJvbWlzZXMtdG8tbWFrZS1hYm9ydGlvbi1yaWdodHMtaXJyZXZlcnNpYmxlL2EtNjcyNDkxMzc?oc%3D5&amp;gl=FR&amp;</span>\n",
       "<span style=\"color: #008000; text-decoration-color: #008000\">m=0&amp;pc=n&amp;cm=2&amp;hl=en-US&amp;src=1'</span>,\n",
       "        <span style=\"color: #008000; text-decoration-color: #008000\">'publisher'</span>: <span style=\"font-weight: bold\">{</span><span style=\"color: #008000; text-decoration-color: #008000\">'href'</span>: <span style=\"color: #008000; text-decoration-color: #008000\">'https://www.dw.com'</span>, <span style=\"color: #008000; text-decoration-color: #008000\">'title'</span>: <span style=\"color: #008000; text-decoration-color: #008000\">'DW (English)'</span><span style=\"font-weight: bold\">}</span>\n",
       "    <span style=\"font-weight: bold\">}</span>,\n",
       "    <span style=\"font-weight: bold\">{</span>\n",
       "        <span style=\"color: #008000; text-decoration-color: #008000\">'title'</span>: <span style=\"color: #008000; text-decoration-color: #008000\">'France bids adieu to World Cup as rugby chiefs impose new world order - RFI English'</span>,\n",
       "        <span style=\"color: #008000; text-decoration-color: #008000\">'description'</span>: <span style=\"color: #008000; text-decoration-color: #008000\">'France bids adieu to World Cup as rugby chiefs impose new world order  RFI English'</span>,\n",
       "        <span style=\"color: #008000; text-decoration-color: #008000\">'published date'</span>: <span style=\"color: #008000; text-decoration-color: #008000\">'Sun, 29 Oct 2023 12:11:54 GMT'</span>,\n",
       "        <span style=\"color: #008000; text-decoration-color: #008000\">'url'</span>: \n",
       "<span style=\"color: #008000; text-decoration-color: #008000\">'https://consent.google.com/m?continue=https://news.google.com/rss/articles/CBMia2h0dHBzOi8vd3d3LnJmaS5mci9lbi9zcG9</span>\n",
       "<span style=\"color: #008000; text-decoration-color: #008000\">ydHMvMjAyMzEwMjktZnJhbmNlLWJpZHMtYWRpZXUtdG8td29ybGQtY3VwLWFzLXJ1Z2J5LWNoaWVmcy1pbXBvc2UtbmV3LXdvcmxkLW9yZGVy0gEA?o</span>\n",
       "<span style=\"color: #008000; text-decoration-color: #008000\">c%3D5&amp;gl=FR&amp;m=0&amp;pc=n&amp;cm=2&amp;hl=en-US&amp;src=1'</span>,\n",
       "        <span style=\"color: #008000; text-decoration-color: #008000\">'publisher'</span>: <span style=\"font-weight: bold\">{</span><span style=\"color: #008000; text-decoration-color: #008000\">'href'</span>: <span style=\"color: #008000; text-decoration-color: #008000\">'https://www.rfi.fr'</span>, <span style=\"color: #008000; text-decoration-color: #008000\">'title'</span>: <span style=\"color: #008000; text-decoration-color: #008000\">'RFI English'</span><span style=\"font-weight: bold\">}</span>\n",
       "    <span style=\"font-weight: bold\">}</span>,\n",
       "    <span style=\"font-weight: bold\">{</span>\n",
       "        <span style=\"color: #008000; text-decoration-color: #008000\">'title'</span>: <span style=\"color: #008000; text-decoration-color: #008000\">'Coach hurt as Lyon soccer team bus attacked before game in France - Honolulu Star-Advertiser'</span>,\n",
       "        <span style=\"color: #008000; text-decoration-color: #008000\">'description'</span>: <span style=\"color: #008000; text-decoration-color: #008000\">'Coach hurt as Lyon soccer team bus attacked before game in France  Honolulu </span>\n",
       "<span style=\"color: #008000; text-decoration-color: #008000\">Star-Advertiser'</span>,\n",
       "        <span style=\"color: #008000; text-decoration-color: #008000\">'published date'</span>: <span style=\"color: #008000; text-decoration-color: #008000\">'Sun, 29 Oct 2023 21:05:11 GMT'</span>,\n",
       "        <span style=\"color: #008000; text-decoration-color: #008000\">'url'</span>: \n",
       "<span style=\"color: #008000; text-decoration-color: #008000\">'https://consent.google.com/m?continue=https://news.google.com/rss/articles/CBMigwFodHRwczovL3d3dy5zdGFyYWR2ZXJ0aXN</span>\n",
       "<span style=\"color: #008000; text-decoration-color: #008000\">lci5jb20vMjAyMy8xMC8yOS9zcG9ydHMvc3BvcnRzLWJyZWFraW5nL2NvYWNoLWh1cnQtYXMtbHlvbi1zb2NjZXItdGVhbS1idXMtYXR0YWNrZWQtYm</span>\n",
       "<span style=\"color: #008000; text-decoration-color: #008000\">Vmb3JlLWdhbWUtaW4tZnJhbmNlL9IBAA?oc%3D5&amp;gl=FR&amp;m=0&amp;pc=n&amp;cm=2&amp;hl=en-US&amp;src=1'</span>,\n",
       "        <span style=\"color: #008000; text-decoration-color: #008000\">'publisher'</span>: <span style=\"font-weight: bold\">{</span><span style=\"color: #008000; text-decoration-color: #008000\">'href'</span>: <span style=\"color: #008000; text-decoration-color: #008000\">'https://www.staradvertiser.com'</span>, <span style=\"color: #008000; text-decoration-color: #008000\">'title'</span>: <span style=\"color: #008000; text-decoration-color: #008000\">'Honolulu Star-Advertiser'</span><span style=\"font-weight: bold\">}</span>\n",
       "    <span style=\"font-weight: bold\">}</span>\n",
       "<span style=\"font-weight: bold\">]</span>\n",
       "</pre>\n"
      ],
      "text/plain": [
       "\u001b[1m[\u001b[0m\n",
       "    \u001b[1m{\u001b[0m\n",
       "        \u001b[32m'title'\u001b[0m: \u001b[32m'Abortion rights will be in French constitution next year, Macron vows - The Guardian'\u001b[0m,\n",
       "        \u001b[32m'description'\u001b[0m: \u001b[32m'Abortion rights will be in French constitution next year, Macron vows  The Guardian'\u001b[0m,\n",
       "        \u001b[32m'published date'\u001b[0m: \u001b[32m'Sun, 29 Oct 2023 16:30:00 GMT'\u001b[0m,\n",
       "        \u001b[32m'url'\u001b[0m: \n",
       "\u001b[32m'https://consent.google.com/m?\u001b[0m\u001b[32mcontinue\u001b[0m\u001b[32m=\u001b[0m\u001b[32mhttps\u001b[0m\u001b[32m://news.google.com/rss/articles/CBMibGh0dHBzOi8vd3d3LnRoZWd1YXJkaWFuLmN\u001b[0m\n",
       "\u001b[32mvbS93b3JsZC8yMDIzL29jdC8yOS9lbW1hbnVlbC1tYWNyb24tdG8tZW5zaHJpbmUtd29tZW5zLXJpZ2h0LXRvLWFib3J0aW9uLWluLWZyYW5jZdIBbG\u001b[0m\n",
       "\u001b[32mh0dHBzOi8vYW1wLnRoZWd1YXJkaWFuLmNvbS93b3JsZC8yMDIzL29jdC8yOS9lbW1hbnVlbC1tYWNyb24tdG8tZW5zaHJpbmUtd29tZW5zLXJpZ2h0L\u001b[0m\n",
       "\u001b[32mXRvLWFib3J0aW9uLWluLWZyYW5jZQ?oc%3D5&\u001b[0m\u001b[32mgl\u001b[0m\u001b[32m=\u001b[0m\u001b[32mFR\u001b[0m\u001b[32m&\u001b[0m\u001b[32mm\u001b[0m\u001b[32m=\u001b[0m\u001b[32m0\u001b[0m\u001b[32m&\u001b[0m\u001b[32mpc\u001b[0m\u001b[32m=\u001b[0m\u001b[32mn\u001b[0m\u001b[32m&\u001b[0m\u001b[32mcm\u001b[0m\u001b[32m=\u001b[0m\u001b[32m2\u001b[0m\u001b[32m&\u001b[0m\u001b[32mhl\u001b[0m\u001b[32m=\u001b[0m\u001b[32men\u001b[0m\u001b[32m-US&\u001b[0m\u001b[32msrc\u001b[0m\u001b[32m=\u001b[0m\u001b[32m1\u001b[0m\u001b[32m'\u001b[0m,\n",
       "        \u001b[32m'publisher'\u001b[0m: \u001b[1m{\u001b[0m\u001b[32m'href'\u001b[0m: \u001b[32m'https://www.theguardian.com'\u001b[0m, \u001b[32m'title'\u001b[0m: \u001b[32m'The Guardian'\u001b[0m\u001b[1m}\u001b[0m\n",
       "    \u001b[1m}\u001b[0m,\n",
       "    \u001b[1m{\u001b[0m\n",
       "        \u001b[32m'title'\u001b[0m: \u001b[32m\"France's Macron announces plans to enshrine abortion rights in constitution - FRANCE 24 English\"\u001b[0m,\n",
       "        \u001b[32m'description'\u001b[0m: \u001b[32m\"France's Macron announces plans to enshrine abortion rights in constitution  FRANCE 24 \u001b[0m\n",
       "\u001b[32mEnglish\"\u001b[0m,\n",
       "        \u001b[32m'published date'\u001b[0m: \u001b[32m'Sun, 29 Oct 2023 10:03:43 GMT'\u001b[0m,\n",
       "        \u001b[32m'url'\u001b[0m: \n",
       "\u001b[32m'https://consent.google.com/m?\u001b[0m\u001b[32mcontinue\u001b[0m\u001b[32m=\u001b[0m\u001b[32mhttps\u001b[0m\u001b[32m://news.google.com/rss/articles/CBMidmh0dHBzOi8vd3d3LmZyYW5jZTI0LmNvbS9\u001b[0m\n",
       "\u001b[32mlbi9ldXJvcGUvMjAyMzEwMjktZnJhbmNlLXMtbWFjcm9uLWFubm91bmNlcy1wbGFuLXRvLWVuc2hyaW5lLWFib3J0aW9uLXJpZ2h0cy1pbi1jb25zdG\u001b[0m\n",
       "\u001b[32ml0dXRpb27SAQA?oc%3D5&\u001b[0m\u001b[32mgl\u001b[0m\u001b[32m=\u001b[0m\u001b[32mFR\u001b[0m\u001b[32m&\u001b[0m\u001b[32mm\u001b[0m\u001b[32m=\u001b[0m\u001b[32m0\u001b[0m\u001b[32m&\u001b[0m\u001b[32mpc\u001b[0m\u001b[32m=\u001b[0m\u001b[32mn\u001b[0m\u001b[32m&\u001b[0m\u001b[32mcm\u001b[0m\u001b[32m=\u001b[0m\u001b[32m2\u001b[0m\u001b[32m&\u001b[0m\u001b[32mhl\u001b[0m\u001b[32m=\u001b[0m\u001b[32men\u001b[0m\u001b[32m-US&\u001b[0m\u001b[32msrc\u001b[0m\u001b[32m=\u001b[0m\u001b[32m1\u001b[0m\u001b[32m'\u001b[0m,\n",
       "        \u001b[32m'publisher'\u001b[0m: \u001b[1m{\u001b[0m\u001b[32m'href'\u001b[0m: \u001b[32m'https://www.france24.com'\u001b[0m, \u001b[32m'title'\u001b[0m: \u001b[32m'FRANCE 24 English'\u001b[0m\u001b[1m}\u001b[0m\n",
       "    \u001b[1m}\u001b[0m,\n",
       "    \u001b[1m{\u001b[0m\n",
       "        \u001b[32m'title'\u001b[0m: \u001b[32m'France: Macron promises to make abortion rights irreversible - DW \u001b[0m\u001b[32m(\u001b[0m\u001b[32mEnglish\u001b[0m\u001b[32m)\u001b[0m\u001b[32m'\u001b[0m,\n",
       "        \u001b[32m'description'\u001b[0m: \u001b[32m'France: Macron promises to make abortion rights irreversible  DW \u001b[0m\u001b[32m(\u001b[0m\u001b[32mEnglish\u001b[0m\u001b[32m)\u001b[0m\u001b[32m'\u001b[0m,\n",
       "        \u001b[32m'published date'\u001b[0m: \u001b[32m'Sun, 29 Oct 2023 17:46:45 GMT'\u001b[0m,\n",
       "        \u001b[32m'url'\u001b[0m: \n",
       "\u001b[32m'https://consent.google.com/m?\u001b[0m\u001b[32mcontinue\u001b[0m\u001b[32m=\u001b[0m\u001b[32mhttps\u001b[0m\u001b[32m://news.google.com/rss/articles/CBMiXGh0dHBzOi8vd3d3LmR3LmNvbS9lbi9mcmF\u001b[0m\n",
       "\u001b[32muY2UtbWFjcm9uLXByb21pc2VzLXRvLW1ha2UtYWJvcnRpb24tcmlnaHRzLWlycmV2ZXJzaWJsZS9hLTY3MjQ5MTM30gFcaHR0cHM6Ly9hbXAuZHcuY2\u001b[0m\n",
       "\u001b[32m9tL2VuL2ZyYW5jZS1tYWNyb24tcHJvbWlzZXMtdG8tbWFrZS1hYm9ydGlvbi1yaWdodHMtaXJyZXZlcnNpYmxlL2EtNjcyNDkxMzc?oc%3D5&\u001b[0m\u001b[32mgl\u001b[0m\u001b[32m=\u001b[0m\u001b[32mFR\u001b[0m\u001b[32m&\u001b[0m\n",
       "\u001b[32mm\u001b[0m\u001b[32m=\u001b[0m\u001b[32m0\u001b[0m\u001b[32m&\u001b[0m\u001b[32mpc\u001b[0m\u001b[32m=\u001b[0m\u001b[32mn\u001b[0m\u001b[32m&\u001b[0m\u001b[32mcm\u001b[0m\u001b[32m=\u001b[0m\u001b[32m2\u001b[0m\u001b[32m&\u001b[0m\u001b[32mhl\u001b[0m\u001b[32m=\u001b[0m\u001b[32men\u001b[0m\u001b[32m-US&\u001b[0m\u001b[32msrc\u001b[0m\u001b[32m=\u001b[0m\u001b[32m1\u001b[0m\u001b[32m'\u001b[0m,\n",
       "        \u001b[32m'publisher'\u001b[0m: \u001b[1m{\u001b[0m\u001b[32m'href'\u001b[0m: \u001b[32m'https://www.dw.com'\u001b[0m, \u001b[32m'title'\u001b[0m: \u001b[32m'DW \u001b[0m\u001b[32m(\u001b[0m\u001b[32mEnglish\u001b[0m\u001b[32m)\u001b[0m\u001b[32m'\u001b[0m\u001b[1m}\u001b[0m\n",
       "    \u001b[1m}\u001b[0m,\n",
       "    \u001b[1m{\u001b[0m\n",
       "        \u001b[32m'title'\u001b[0m: \u001b[32m'France bids adieu to World Cup as rugby chiefs impose new world order - RFI English'\u001b[0m,\n",
       "        \u001b[32m'description'\u001b[0m: \u001b[32m'France bids adieu to World Cup as rugby chiefs impose new world order  RFI English'\u001b[0m,\n",
       "        \u001b[32m'published date'\u001b[0m: \u001b[32m'Sun, 29 Oct 2023 12:11:54 GMT'\u001b[0m,\n",
       "        \u001b[32m'url'\u001b[0m: \n",
       "\u001b[32m'https://consent.google.com/m?\u001b[0m\u001b[32mcontinue\u001b[0m\u001b[32m=\u001b[0m\u001b[32mhttps\u001b[0m\u001b[32m://news.google.com/rss/articles/CBMia2h0dHBzOi8vd3d3LnJmaS5mci9lbi9zcG9\u001b[0m\n",
       "\u001b[32mydHMvMjAyMzEwMjktZnJhbmNlLWJpZHMtYWRpZXUtdG8td29ybGQtY3VwLWFzLXJ1Z2J5LWNoaWVmcy1pbXBvc2UtbmV3LXdvcmxkLW9yZGVy0gEA?o\u001b[0m\n",
       "\u001b[32mc%3D5&\u001b[0m\u001b[32mgl\u001b[0m\u001b[32m=\u001b[0m\u001b[32mFR\u001b[0m\u001b[32m&\u001b[0m\u001b[32mm\u001b[0m\u001b[32m=\u001b[0m\u001b[32m0\u001b[0m\u001b[32m&\u001b[0m\u001b[32mpc\u001b[0m\u001b[32m=\u001b[0m\u001b[32mn\u001b[0m\u001b[32m&\u001b[0m\u001b[32mcm\u001b[0m\u001b[32m=\u001b[0m\u001b[32m2\u001b[0m\u001b[32m&\u001b[0m\u001b[32mhl\u001b[0m\u001b[32m=\u001b[0m\u001b[32men\u001b[0m\u001b[32m-US&\u001b[0m\u001b[32msrc\u001b[0m\u001b[32m=\u001b[0m\u001b[32m1\u001b[0m\u001b[32m'\u001b[0m,\n",
       "        \u001b[32m'publisher'\u001b[0m: \u001b[1m{\u001b[0m\u001b[32m'href'\u001b[0m: \u001b[32m'https://www.rfi.fr'\u001b[0m, \u001b[32m'title'\u001b[0m: \u001b[32m'RFI English'\u001b[0m\u001b[1m}\u001b[0m\n",
       "    \u001b[1m}\u001b[0m,\n",
       "    \u001b[1m{\u001b[0m\n",
       "        \u001b[32m'title'\u001b[0m: \u001b[32m'Coach hurt as Lyon soccer team bus attacked before game in France - Honolulu Star-Advertiser'\u001b[0m,\n",
       "        \u001b[32m'description'\u001b[0m: \u001b[32m'Coach hurt as Lyon soccer team bus attacked before game in France  Honolulu \u001b[0m\n",
       "\u001b[32mStar-Advertiser'\u001b[0m,\n",
       "        \u001b[32m'published date'\u001b[0m: \u001b[32m'Sun, 29 Oct 2023 21:05:11 GMT'\u001b[0m,\n",
       "        \u001b[32m'url'\u001b[0m: \n",
       "\u001b[32m'https://consent.google.com/m?\u001b[0m\u001b[32mcontinue\u001b[0m\u001b[32m=\u001b[0m\u001b[32mhttps\u001b[0m\u001b[32m://news.google.com/rss/articles/CBMigwFodHRwczovL3d3dy5zdGFyYWR2ZXJ0aXN\u001b[0m\n",
       "\u001b[32mlci5jb20vMjAyMy8xMC8yOS9zcG9ydHMvc3BvcnRzLWJyZWFraW5nL2NvYWNoLWh1cnQtYXMtbHlvbi1zb2NjZXItdGVhbS1idXMtYXR0YWNrZWQtYm\u001b[0m\n",
       "\u001b[32mVmb3JlLWdhbWUtaW4tZnJhbmNlL9IBAA?oc%3D5&\u001b[0m\u001b[32mgl\u001b[0m\u001b[32m=\u001b[0m\u001b[32mFR\u001b[0m\u001b[32m&\u001b[0m\u001b[32mm\u001b[0m\u001b[32m=\u001b[0m\u001b[32m0\u001b[0m\u001b[32m&\u001b[0m\u001b[32mpc\u001b[0m\u001b[32m=\u001b[0m\u001b[32mn\u001b[0m\u001b[32m&\u001b[0m\u001b[32mcm\u001b[0m\u001b[32m=\u001b[0m\u001b[32m2\u001b[0m\u001b[32m&\u001b[0m\u001b[32mhl\u001b[0m\u001b[32m=\u001b[0m\u001b[32men\u001b[0m\u001b[32m-US&\u001b[0m\u001b[32msrc\u001b[0m\u001b[32m=\u001b[0m\u001b[32m1\u001b[0m\u001b[32m'\u001b[0m,\n",
       "        \u001b[32m'publisher'\u001b[0m: \u001b[1m{\u001b[0m\u001b[32m'href'\u001b[0m: \u001b[32m'https://www.staradvertiser.com'\u001b[0m, \u001b[32m'title'\u001b[0m: \u001b[32m'Honolulu Star-Advertiser'\u001b[0m\u001b[1m}\u001b[0m\n",
       "    \u001b[1m}\u001b[0m\n",
       "\u001b[1m]\u001b[0m\n"
      ]
     },
     "metadata": {},
     "output_type": "display_data"
    }
   ],
   "source": [
    "from gnews import GNews\n",
    "\n",
    "google_news = GNews()\n",
    "found_news = google_news.get_news('France')\n",
    "print(found_news[:5])"
   ]
  },
  {
   "cell_type": "code",
   "execution_count": null,
   "metadata": {},
   "outputs": [],
   "source": []
  },
  {
   "cell_type": "code",
   "execution_count": null,
   "metadata": {},
   "outputs": [],
   "source": []
  },
  {
   "cell_type": "code",
   "execution_count": null,
   "metadata": {},
   "outputs": [],
   "source": []
  },
  {
   "cell_type": "code",
   "execution_count": null,
   "metadata": {},
   "outputs": [],
   "source": []
  },
  {
   "cell_type": "code",
   "execution_count": null,
   "metadata": {},
   "outputs": [],
   "source": []
  },
  {
   "cell_type": "code",
   "execution_count": null,
   "metadata": {},
   "outputs": [],
   "source": []
  },
  {
   "cell_type": "markdown",
   "metadata": {},
   "source": [
    "## `newspaper3k`"
   ]
  },
  {
   "cell_type": "code",
   "execution_count": 90,
   "metadata": {},
   "outputs": [
    {
     "data": {
      "text/html": [
       "<pre style=\"white-space:pre;overflow-x:auto;line-height:normal;font-family:Menlo,'DejaVu Sans Mono',consolas,'Courier New',monospace\"><span style=\"font-weight: bold\">[</span>\n",
       "    <span style=\"color: #008000; text-decoration-color: #008000\">'http://cnn.com/2023/10/30/asia/india-vizianagaram-train-collision-deaths/index.html'</span>,\n",
       "    <span style=\"color: #008000; text-decoration-color: #008000\">'http://edition.cnn.com/2023/10/30/asia/india-vizianagaram-train-collision-deaths/index.html'</span>,\n",
       "    <span style=\"color: #008000; text-decoration-color: #008000\">'https://www.cnn.com/2023/10/30/asia/india-vizianagaram-train-collision-deaths/index.html'</span>,\n",
       "    <span style=\"color: #008000; text-decoration-color: #008000\">'https://us.cnn.com/2023/10/30/asia/india-vizianagaram-train-collision-deaths/index.html'</span>,\n",
       "    <span style=\"color: #008000; text-decoration-color: #008000\">'https://edition.cnn.com/2023/10/30/asia/india-vizianagaram-train-collision-deaths/index.html'</span>\n",
       "<span style=\"font-weight: bold\">]</span>\n",
       "</pre>\n"
      ],
      "text/plain": [
       "\u001b[1m[\u001b[0m\n",
       "    \u001b[32m'http://cnn.com/2023/10/30/asia/india-vizianagaram-train-collision-deaths/index.html'\u001b[0m,\n",
       "    \u001b[32m'http://edition.cnn.com/2023/10/30/asia/india-vizianagaram-train-collision-deaths/index.html'\u001b[0m,\n",
       "    \u001b[32m'https://www.cnn.com/2023/10/30/asia/india-vizianagaram-train-collision-deaths/index.html'\u001b[0m,\n",
       "    \u001b[32m'https://us.cnn.com/2023/10/30/asia/india-vizianagaram-train-collision-deaths/index.html'\u001b[0m,\n",
       "    \u001b[32m'https://edition.cnn.com/2023/10/30/asia/india-vizianagaram-train-collision-deaths/index.html'\u001b[0m\n",
       "\u001b[1m]\u001b[0m\n"
      ]
     },
     "metadata": {},
     "output_type": "display_data"
    }
   ],
   "source": [
    "import newspaper\n",
    "cnn_paper = newspaper.build('http://cnn.com')\n",
    "# cnn_paper = newspaper.build(\"https://www.sudouest.fr/\")\n",
    "\n",
    "print([article.url for article in cnn_paper.articles[:10]])"
   ]
  },
  {
   "cell_type": "code",
   "execution_count": 91,
   "metadata": {},
   "outputs": [
    {
     "data": {
      "text/html": [
       "<pre style=\"white-space:pre;overflow-x:auto;line-height:normal;font-family:Menlo,'DejaVu Sans Mono',consolas,'Courier New',monospace\"><span style=\"font-weight: bold\">[</span>\n",
       "    <span style=\"color: #008000; text-decoration-color: #008000\">'http://cnn.com'</span>,\n",
       "    <span style=\"color: #008000; text-decoration-color: #008000\">'https://arabic.cnn.com'</span>,\n",
       "    <span style=\"color: #008000; text-decoration-color: #008000\">'http://edition.cnn.com'</span>,\n",
       "    <span style=\"color: #008000; text-decoration-color: #008000\">'https://www.cnn.com'</span>,\n",
       "    <span style=\"color: #008000; text-decoration-color: #008000\">'https://money.cnn.com'</span>\n",
       "<span style=\"font-weight: bold\">]</span>\n",
       "</pre>\n"
      ],
      "text/plain": [
       "\u001b[1m[\u001b[0m\n",
       "    \u001b[32m'http://cnn.com'\u001b[0m,\n",
       "    \u001b[32m'https://arabic.cnn.com'\u001b[0m,\n",
       "    \u001b[32m'http://edition.cnn.com'\u001b[0m,\n",
       "    \u001b[32m'https://www.cnn.com'\u001b[0m,\n",
       "    \u001b[32m'https://money.cnn.com'\u001b[0m\n",
       "\u001b[1m]\u001b[0m\n"
      ]
     },
     "metadata": {},
     "output_type": "display_data"
    }
   ],
   "source": [
    "print(cnn_paper.category_urls()[:5])"
   ]
  },
  {
   "cell_type": "code",
   "execution_count": 96,
   "metadata": {},
   "outputs": [],
   "source": [
    "# cnn_article = cnn_paper.articles[0]\n",
    "# cnn_article.download()\n",
    "# cnn_article.parse()\n",
    "# cnn_article.nlp()"
   ]
  },
  {
   "cell_type": "code",
   "execution_count": null,
   "metadata": {},
   "outputs": [],
   "source": []
  },
  {
   "cell_type": "code",
   "execution_count": null,
   "metadata": {},
   "outputs": [],
   "source": []
  },
  {
   "cell_type": "code",
   "execution_count": null,
   "metadata": {},
   "outputs": [],
   "source": []
  },
  {
   "cell_type": "markdown",
   "metadata": {},
   "source": [
    "## `News API`"
   ]
  },
  {
   "cell_type": "code",
   "execution_count": 7,
   "metadata": {},
   "outputs": [],
   "source": [
    "# load API key\n",
    "import yaml\n",
    "with open('../conf/local/credentials.yml', 'r') as file:\n",
    "    credentials = yaml.safe_load(file)"
   ]
  },
  {
   "cell_type": "code",
   "execution_count": 46,
   "metadata": {},
   "outputs": [],
   "source": [
    "from newsapi import NewsApiClient\n",
    "\n",
    "# Init\n",
    "newsapi = NewsApiClient(api_key=credentials[\"news_api\"][\"key\"])\n",
    "\n",
    "# /v2/top-headlines\n",
    "top_headlines = newsapi.get_top_headlines(\n",
    "    # q='bitcoin',\n",
    "    q='',\n",
    "    # sources='bbc-news,the-verge',\n",
    "    # category='business',\n",
    "    language='en',\n",
    "    # country='us'\n",
    ")\n",
    "\n",
    "# /v2/everything\n",
    "all_articles = newsapi.get_everything(\n",
    "    # q='bitcoin',\n",
    "    q='economy',\n",
    "    # sources='bbc-news,the-verge',\n",
    "    # domains='bbc.co.uk,techcrunch.com',\n",
    "    from_param='2023-09-29',\n",
    "    to='2023-10-02',\n",
    "    language='en',\n",
    "    sort_by='relevancy',\n",
    "    page=2\n",
    ")\n",
    "\n",
    "# /v2/top-headlines/sources\n",
    "sources = newsapi.get_sources()"
   ]
  },
  {
   "cell_type": "code",
   "execution_count": 47,
   "metadata": {},
   "outputs": [
    {
     "data": {
      "text/html": [
       "<pre style=\"white-space:pre;overflow-x:auto;line-height:normal;font-family:Menlo,'DejaVu Sans Mono',consolas,'Courier New',monospace\"><span style=\"font-weight: bold\">[</span>\n",
       "    <span style=\"font-weight: bold\">{</span>\n",
       "        <span style=\"color: #008000; text-decoration-color: #008000\">'source'</span>: <span style=\"font-weight: bold\">{</span><span style=\"color: #008000; text-decoration-color: #008000\">'id'</span>: <span style=\"color: #800080; text-decoration-color: #800080; font-style: italic\">None</span>, <span style=\"color: #008000; text-decoration-color: #008000\">'name'</span>: <span style=\"color: #008000; text-decoration-color: #008000\">'News18'</span><span style=\"font-weight: bold\">}</span>,\n",
       "        <span style=\"color: #008000; text-decoration-color: #008000\">'author'</span>: <span style=\"color: #008000; text-decoration-color: #008000\">'Chirag Sehgal'</span>,\n",
       "        <span style=\"color: #008000; text-decoration-color: #008000\">'title'</span>: <span style=\"color: #008000; text-decoration-color: #008000\">\"Isha Malviya's Rumoured Boyfriend Samarth Jurel Enters Bigg Boss 17 House; Abhishek Kumar Breaks </span>\n",
       "<span style=\"color: #008000; text-decoration-color: #008000\">Down - News18\"</span>,\n",
       "        <span style=\"color: #008000; text-decoration-color: #008000\">'description'</span>: <span style=\"color: #008000; text-decoration-color: #008000\">'In a surprising twist, Samarth Jurel, rumoured to be dating Isha Malviya, entered the Bigg </span>\n",
       "<span style=\"color: #008000; text-decoration-color: #008000\">Boss 17 house as a wildcard contestant.'</span>,\n",
       "        <span style=\"color: #008000; text-decoration-color: #008000\">'url'</span>: \n",
       "<span style=\"color: #008000; text-decoration-color: #008000\">'https://www.news18.com/entertainment/television/isha-malviyas-rumoured-bf-samarth-jurel-enters-bigg-boss-17-house-</span>\n",
       "<span style=\"color: #008000; text-decoration-color: #008000\">abhishek-kumar-breaks-down-8637355.html'</span>,\n",
       "        <span style=\"color: #008000; text-decoration-color: #008000\">'urlToImage'</span>: \n",
       "<span style=\"color: #008000; text-decoration-color: #008000\">'https://images.news18.com/ibnlive/uploads/2023/10/untitled-design-2023-10-28t114443.075-2023-10-479a2e9ca889022d1f</span>\n",
       "<span style=\"color: #008000; text-decoration-color: #008000\">d39c25f9fbe871-16x9.png?impolicy=website&amp;width=1200&amp;height=675'</span>,\n",
       "        <span style=\"color: #008000; text-decoration-color: #008000\">'publishedAt'</span>: <span style=\"color: #008000; text-decoration-color: #008000\">'2023-10-28T18:27:07Z'</span>,\n",
       "        <span style=\"color: #008000; text-decoration-color: #008000\">'content'</span>: <span style=\"color: #008000; text-decoration-color: #008000\">'In just two weeks of going on air, the 17th Season of Salman Khans Bigg Boss has already </span>\n",
       "<span style=\"color: #008000; text-decoration-color: #008000\">created a lot of stir with contestants locked up in the house. Besides giving a fair share of gossip and drama… </span>\n",
       "<span style=\"color: #008000; text-decoration-color: #008000\">[+2311 chars]'</span>\n",
       "    <span style=\"font-weight: bold\">}</span>,\n",
       "    <span style=\"font-weight: bold\">{</span>\n",
       "        <span style=\"color: #008000; text-decoration-color: #008000\">'source'</span>: <span style=\"font-weight: bold\">{</span><span style=\"color: #008000; text-decoration-color: #008000\">'id'</span>: <span style=\"color: #800080; text-decoration-color: #800080; font-style: italic\">None</span>, <span style=\"color: #008000; text-decoration-color: #008000\">'name'</span>: <span style=\"color: #008000; text-decoration-color: #008000\">\"Investor's Business Daily\"</span><span style=\"font-weight: bold\">}</span>,\n",
       "        <span style=\"color: #008000; text-decoration-color: #008000\">'author'</span>: <span style=\"color: #008000; text-decoration-color: #008000\">\"Investor's Business Daily\"</span>,\n",
       "        <span style=\"color: #008000; text-decoration-color: #008000\">'title'</span>: <span style=\"color: #008000; text-decoration-color: #008000\">\"Dow Jones Futures: Apple, Fed Loom For Market Correction; Microsoft Leads Stocks To Watch - </span>\n",
       "<span style=\"color: #008000; text-decoration-color: #008000\">Investor's Business Daily\"</span>,\n",
       "        <span style=\"color: #008000; text-decoration-color: #008000\">'description'</span>: <span style=\"color: #008000; text-decoration-color: #008000\">'The Nasdaq is in better shape than the other key indexes. Uh oh.'</span>,\n",
       "        <span style=\"color: #008000; text-decoration-color: #008000\">'url'</span>: \n",
       "<span style=\"color: #008000; text-decoration-color: #008000\">'https://www.investors.com/market-trend/stock-market-today/dow-jones-futures-apple-fed-loom-for-battered-market-mic</span>\n",
       "<span style=\"color: #008000; text-decoration-color: #008000\">rosoft-leads-stocks-to-watch/'</span>,\n",
       "        <span style=\"color: #008000; text-decoration-color: #008000\">'urlToImage'</span>: <span style=\"color: #008000; text-decoration-color: #008000\">'https://www.investors.com/wp-content/uploads/2021/08/Stock-dramaticstorm-01-adobe.jpg'</span>,\n",
       "        <span style=\"color: #008000; text-decoration-color: #008000\">'publishedAt'</span>: <span style=\"color: #008000; text-decoration-color: #008000\">'2023-10-28T18:10:00Z'</span>,\n",
       "        <span style=\"color: #008000; text-decoration-color: #008000\">'content'</span>: <span style=\"color: #008000; text-decoration-color: #008000\">'Dow Jones futures will open Sunday evening, along with S&amp;amp;P 500 futures and Nasdaq futures. </span>\n",
       "<span style=\"color: #008000; text-decoration-color: #008000\">Apple (AAPL), the Federal Reserve and the October jobs report will headline another busy week of news.\\r\\n… [+8510 </span>\n",
       "<span style=\"color: #008000; text-decoration-color: #008000\">chars]'</span>\n",
       "    <span style=\"font-weight: bold\">}</span>,\n",
       "    <span style=\"font-weight: bold\">{</span>\n",
       "        <span style=\"color: #008000; text-decoration-color: #008000\">'source'</span>: <span style=\"font-weight: bold\">{</span><span style=\"color: #008000; text-decoration-color: #008000\">'id'</span>: <span style=\"color: #008000; text-decoration-color: #008000\">'associated-press'</span>, <span style=\"color: #008000; text-decoration-color: #008000\">'name'</span>: <span style=\"color: #008000; text-decoration-color: #008000\">'Associated Press'</span><span style=\"font-weight: bold\">}</span>,\n",
       "        <span style=\"color: #008000; text-decoration-color: #008000\">'author'</span>: <span style=\"color: #008000; text-decoration-color: #008000\">'ISABEL DEBRE, JULIA FRANKEL, SAMY MAGDY'</span>,\n",
       "        <span style=\"color: #008000; text-decoration-color: #008000\">'title'</span>: <span style=\"color: #008000; text-decoration-color: #008000\">'Palestinian officials say death toll rises from expanded Israel military operation - The </span>\n",
       "<span style=\"color: #008000; text-decoration-color: #008000\">Associated Press'</span>,\n",
       "        <span style=\"color: #008000; text-decoration-color: #008000\">'description'</span>: <span style=\"color: #008000; text-decoration-color: #008000\">'Israeli Prime Minister Benjamin Netanyahu has told the nation that the military has opened </span>\n",
       "<span style=\"color: #008000; text-decoration-color: #008000\">a “second stage” in the war against Hamas by sending ground forces into Gaza and expanding attacks from the ground,</span>\n",
       "<span style=\"color: #008000; text-decoration-color: #008000\">air and sea. He says it will only increase ahead of …'</span>,\n",
       "        <span style=\"color: #008000; text-decoration-color: #008000\">'url'</span>: <span style=\"color: #008000; text-decoration-color: #008000\">'https://apnews.com/article/israel-hamas-war-news-10-28-2023-c9bd7ecc5f4a9fe9d46486f66675244c'</span>,\n",
       "        <span style=\"color: #008000; text-decoration-color: #008000\">'urlToImage'</span>: \n",
       "<span style=\"color: #008000; text-decoration-color: #008000\">'https://dims.apnews.com/dims4/default/2529fe2/2147483647/strip/true/crop/5760x3240+0+300/resize/1440x810!/quality/</span>\n",
       "<span style=\"color: #008000; text-decoration-color: #008000\">90/?url=https%3A%2F%2Fassets.apnews.com%2Fd4%2F84%2F12675fbbc7043a26134f3f07afde%2F444c9832972c4788b701c467ee37d873</span>\n",
       "<span style=\"color: #008000; text-decoration-color: #008000\">'</span>,\n",
       "        <span style=\"color: #008000; text-decoration-color: #008000\">'publishedAt'</span>: <span style=\"color: #008000; text-decoration-color: #008000\">'2023-10-28T18:09:00Z'</span>,\n",
       "        <span style=\"color: #008000; text-decoration-color: #008000\">'content'</span>: <span style=\"color: #008000; text-decoration-color: #008000\">'JERUSALEM (AP) Israeli Prime Minister Benjamin Netanyahu told the nation Saturday night that </span>\n",
       "<span style=\"color: #008000; text-decoration-color: #008000\">the military has opened a second stage in the war against Hamas by sending ground forces into Gaza and exp… [+9510 </span>\n",
       "<span style=\"color: #008000; text-decoration-color: #008000\">chars]'</span>\n",
       "    <span style=\"font-weight: bold\">}</span>\n",
       "<span style=\"font-weight: bold\">]</span>\n",
       "</pre>\n"
      ],
      "text/plain": [
       "\u001b[1m[\u001b[0m\n",
       "    \u001b[1m{\u001b[0m\n",
       "        \u001b[32m'source'\u001b[0m: \u001b[1m{\u001b[0m\u001b[32m'id'\u001b[0m: \u001b[3;35mNone\u001b[0m, \u001b[32m'name'\u001b[0m: \u001b[32m'News18'\u001b[0m\u001b[1m}\u001b[0m,\n",
       "        \u001b[32m'author'\u001b[0m: \u001b[32m'Chirag Sehgal'\u001b[0m,\n",
       "        \u001b[32m'title'\u001b[0m: \u001b[32m\"Isha Malviya's Rumoured Boyfriend Samarth Jurel Enters Bigg Boss 17 House; Abhishek Kumar Breaks \u001b[0m\n",
       "\u001b[32mDown - News18\"\u001b[0m,\n",
       "        \u001b[32m'description'\u001b[0m: \u001b[32m'In a surprising twist, Samarth Jurel, rumoured to be dating Isha Malviya, entered the Bigg \u001b[0m\n",
       "\u001b[32mBoss 17 house as a wildcard contestant.'\u001b[0m,\n",
       "        \u001b[32m'url'\u001b[0m: \n",
       "\u001b[32m'https://www.news18.com/entertainment/television/isha-malviyas-rumoured-bf-samarth-jurel-enters-bigg-boss-17-house-\u001b[0m\n",
       "\u001b[32mabhishek-kumar-breaks-down-8637355.html'\u001b[0m,\n",
       "        \u001b[32m'urlToImage'\u001b[0m: \n",
       "\u001b[32m'https://images.news18.com/ibnlive/uploads/2023/10/untitled-design-2023-10-28t114443.075-2023-10-479a2e9ca889022d1f\u001b[0m\n",
       "\u001b[32md39c25f9fbe871-16x9.png?\u001b[0m\u001b[32mimpolicy\u001b[0m\u001b[32m=\u001b[0m\u001b[32mwebsite\u001b[0m\u001b[32m&\u001b[0m\u001b[32mwidth\u001b[0m\u001b[32m=\u001b[0m\u001b[32m1200\u001b[0m\u001b[32m&\u001b[0m\u001b[32mheight\u001b[0m\u001b[32m=\u001b[0m\u001b[32m675\u001b[0m\u001b[32m'\u001b[0m,\n",
       "        \u001b[32m'publishedAt'\u001b[0m: \u001b[32m'2023-10-28T18:27:07Z'\u001b[0m,\n",
       "        \u001b[32m'content'\u001b[0m: \u001b[32m'In just two weeks of going on air, the 17th Season of Salman Khans Bigg Boss has already \u001b[0m\n",
       "\u001b[32mcreated a lot of stir with contestants locked up in the house. Besides giving a fair share of gossip and drama… \u001b[0m\n",
       "\u001b[32m[\u001b[0m\u001b[32m+2311 chars\u001b[0m\u001b[32m]\u001b[0m\u001b[32m'\u001b[0m\n",
       "    \u001b[1m}\u001b[0m,\n",
       "    \u001b[1m{\u001b[0m\n",
       "        \u001b[32m'source'\u001b[0m: \u001b[1m{\u001b[0m\u001b[32m'id'\u001b[0m: \u001b[3;35mNone\u001b[0m, \u001b[32m'name'\u001b[0m: \u001b[32m\"Investor's Business Daily\"\u001b[0m\u001b[1m}\u001b[0m,\n",
       "        \u001b[32m'author'\u001b[0m: \u001b[32m\"Investor's Business Daily\"\u001b[0m,\n",
       "        \u001b[32m'title'\u001b[0m: \u001b[32m\"Dow Jones Futures: Apple, Fed Loom For Market Correction; Microsoft Leads Stocks To Watch - \u001b[0m\n",
       "\u001b[32mInvestor's Business Daily\"\u001b[0m,\n",
       "        \u001b[32m'description'\u001b[0m: \u001b[32m'The Nasdaq is in better shape than the other key indexes. Uh oh.'\u001b[0m,\n",
       "        \u001b[32m'url'\u001b[0m: \n",
       "\u001b[32m'https://www.investors.com/market-trend/stock-market-today/dow-jones-futures-apple-fed-loom-for-battered-market-mic\u001b[0m\n",
       "\u001b[32mrosoft-leads-stocks-to-watch/'\u001b[0m,\n",
       "        \u001b[32m'urlToImage'\u001b[0m: \u001b[32m'https://www.investors.com/wp-content/uploads/2021/08/Stock-dramaticstorm-01-adobe.jpg'\u001b[0m,\n",
       "        \u001b[32m'publishedAt'\u001b[0m: \u001b[32m'2023-10-28T18:10:00Z'\u001b[0m,\n",
       "        \u001b[32m'content'\u001b[0m: \u001b[32m'Dow Jones futures will open Sunday evening, along with S&amp;P 500 futures and Nasdaq futures. \u001b[0m\n",
       "\u001b[32mApple \u001b[0m\u001b[32m(\u001b[0m\u001b[32mAAPL\u001b[0m\u001b[32m)\u001b[0m\u001b[32m, the Federal Reserve and the October jobs report will headline another busy week of news.\\r\\n… \u001b[0m\u001b[32m[\u001b[0m\u001b[32m+8510 \u001b[0m\n",
       "\u001b[32mchars\u001b[0m\u001b[32m]\u001b[0m\u001b[32m'\u001b[0m\n",
       "    \u001b[1m}\u001b[0m,\n",
       "    \u001b[1m{\u001b[0m\n",
       "        \u001b[32m'source'\u001b[0m: \u001b[1m{\u001b[0m\u001b[32m'id'\u001b[0m: \u001b[32m'associated-press'\u001b[0m, \u001b[32m'name'\u001b[0m: \u001b[32m'Associated Press'\u001b[0m\u001b[1m}\u001b[0m,\n",
       "        \u001b[32m'author'\u001b[0m: \u001b[32m'ISABEL DEBRE, JULIA FRANKEL, SAMY MAGDY'\u001b[0m,\n",
       "        \u001b[32m'title'\u001b[0m: \u001b[32m'Palestinian officials say death toll rises from expanded Israel military operation - The \u001b[0m\n",
       "\u001b[32mAssociated Press'\u001b[0m,\n",
       "        \u001b[32m'description'\u001b[0m: \u001b[32m'Israeli Prime Minister Benjamin Netanyahu has told the nation that the military has opened \u001b[0m\n",
       "\u001b[32ma “second stage” in the war against Hamas by sending ground forces into Gaza and expanding attacks from the ground,\u001b[0m\n",
       "\u001b[32mair and sea. He says it will only increase ahead of …'\u001b[0m,\n",
       "        \u001b[32m'url'\u001b[0m: \u001b[32m'https://apnews.com/article/israel-hamas-war-news-10-28-2023-c9bd7ecc5f4a9fe9d46486f66675244c'\u001b[0m,\n",
       "        \u001b[32m'urlToImage'\u001b[0m: \n",
       "\u001b[32m'https://dims.apnews.com/dims4/default/2529fe2/2147483647/strip/true/crop/5760x3240+0+300/resize/1440x810!/quality/\u001b[0m\n",
       "\u001b[32m90/?\u001b[0m\u001b[32murl\u001b[0m\u001b[32m=\u001b[0m\u001b[32mhttps\u001b[0m\u001b[32m%3A%2F%2Fassets.apnews.com%2Fd4%2F84%2F12675fbbc7043a26134f3f07afde%2F444c9832972c4788b701c467ee37d873\u001b[0m\n",
       "\u001b[32m'\u001b[0m,\n",
       "        \u001b[32m'publishedAt'\u001b[0m: \u001b[32m'2023-10-28T18:09:00Z'\u001b[0m,\n",
       "        \u001b[32m'content'\u001b[0m: \u001b[32m'JERUSALEM \u001b[0m\u001b[32m(\u001b[0m\u001b[32mAP\u001b[0m\u001b[32m)\u001b[0m\u001b[32m Israeli Prime Minister Benjamin Netanyahu told the nation Saturday night that \u001b[0m\n",
       "\u001b[32mthe military has opened a second stage in the war against Hamas by sending ground forces into Gaza and exp… \u001b[0m\u001b[32m[\u001b[0m\u001b[32m+9510 \u001b[0m\n",
       "\u001b[32mchars\u001b[0m\u001b[32m]\u001b[0m\u001b[32m'\u001b[0m\n",
       "    \u001b[1m}\u001b[0m\n",
       "\u001b[1m]\u001b[0m\n"
      ]
     },
     "metadata": {},
     "output_type": "display_data"
    }
   ],
   "source": [
    "# print(top_headlines)\n",
    "print(top_headlines[\"articles\"][:3])"
   ]
  },
  {
   "cell_type": "code",
   "execution_count": 51,
   "metadata": {},
   "outputs": [
    {
     "data": {
      "text/html": [
       "<pre style=\"white-space:pre;overflow-x:auto;line-height:normal;font-family:Menlo,'DejaVu Sans Mono',consolas,'Courier New',monospace\">totalResults:  <span style=\"color: #008080; text-decoration-color: #008080; font-weight: bold\">3805</span>\n",
       "</pre>\n"
      ],
      "text/plain": [
       "totalResults:  \u001b[1;36m3805\u001b[0m\n"
      ]
     },
     "metadata": {},
     "output_type": "display_data"
    },
    {
     "data": {
      "text/html": [
       "<pre style=\"white-space:pre;overflow-x:auto;line-height:normal;font-family:Menlo,'DejaVu Sans Mono',consolas,'Courier New',monospace\"><span style=\"font-weight: bold\">[</span>\n",
       "    <span style=\"font-weight: bold\">{</span>\n",
       "        <span style=\"color: #008000; text-decoration-color: #008000\">'source'</span>: <span style=\"font-weight: bold\">{</span><span style=\"color: #008000; text-decoration-color: #008000\">'id'</span>: <span style=\"color: #800080; text-decoration-color: #800080; font-style: italic\">None</span>, <span style=\"color: #008000; text-decoration-color: #008000\">'name'</span>: <span style=\"color: #008000; text-decoration-color: #008000\">'Nakedcapitalism.com'</span><span style=\"font-weight: bold\">}</span>,\n",
       "        <span style=\"color: #008000; text-decoration-color: #008000\">'author'</span>: <span style=\"color: #008000; text-decoration-color: #008000\">'Yves Smith'</span>,\n",
       "        <span style=\"color: #008000; text-decoration-color: #008000\">'title'</span>: <span style=\"color: #008000; text-decoration-color: #008000\">'The Neoclassical Growth of China'</span>,\n",
       "        <span style=\"color: #008000; text-decoration-color: #008000\">'description'</span>: <span style=\"color: #008000; text-decoration-color: #008000\">'A model finds that China closely tracked the trajectory of Japan, South Korea, and Taiwan. </span>\n",
       "<span style=\"color: #008000; text-decoration-color: #008000\">Does this claim hold up to close scrutiny?'</span>,\n",
       "        <span style=\"color: #008000; text-decoration-color: #008000\">'url'</span>: <span style=\"color: #008000; text-decoration-color: #008000\">'https://www.nakedcapitalism.com/2023/09/the-neoclassical-growth-of-china.html'</span>,\n",
       "        <span style=\"color: #008000; text-decoration-color: #008000\">'urlToImage'</span>: <span style=\"color: #008000; text-decoration-color: #008000\">'https://www.nakedcapitalism.com/wp-content/uploads/2023/09/00-China.png'</span>,\n",
       "        <span style=\"color: #008000; text-decoration-color: #008000\">'publishedAt'</span>: <span style=\"color: #008000; text-decoration-color: #008000\">'2023-09-29T13:54:28Z'</span>,\n",
       "        <span style=\"color: #008000; text-decoration-color: #008000\">'content'</span>: <span style=\"color: #008000; text-decoration-color: #008000\">'Yves here. I’m skeptical of models with n = 3 (although the authors claim results would be </span>\n",
       "<span style=\"color: #008000; text-decoration-color: #008000\">pretty similar with n = 5. There are lots of other quibbles. Michael Pettis has explained why GDP in China i… </span>\n",
       "<span style=\"color: #008000; text-decoration-color: #008000\">[+9820 chars]'</span>\n",
       "    <span style=\"font-weight: bold\">}</span>,\n",
       "    <span style=\"font-weight: bold\">{</span>\n",
       "        <span style=\"color: #008000; text-decoration-color: #008000\">'source'</span>: <span style=\"font-weight: bold\">{</span><span style=\"color: #008000; text-decoration-color: #008000\">'id'</span>: <span style=\"color: #008000; text-decoration-color: #008000\">'the-hill'</span>, <span style=\"color: #008000; text-decoration-color: #008000\">'name'</span>: <span style=\"color: #008000; text-decoration-color: #008000\">'The Hill'</span><span style=\"font-weight: bold\">}</span>,\n",
       "        <span style=\"color: #008000; text-decoration-color: #008000\">'author'</span>: <span style=\"color: #008000; text-decoration-color: #008000\">'Tara Suter'</span>,\n",
       "        <span style=\"color: #008000; text-decoration-color: #008000\">'title'</span>: <span style=\"color: #008000; text-decoration-color: #008000\">'Americans’ views of economy worsen: Gallup'</span>,\n",
       "        <span style=\"color: #008000; text-decoration-color: #008000\">'description'</span>: <span style=\"color: #008000; text-decoration-color: #008000\">'Americans’ views of the economy worsened in September, according to recent data from </span>\n",
       "<span style=\"color: #008000; text-decoration-color: #008000\">Gallup. The survey giant found that only 20 percent of U.S. adults say...'</span>,\n",
       "        <span style=\"color: #008000; text-decoration-color: #008000\">'url'</span>: <span style=\"color: #008000; text-decoration-color: #008000\">'https://thehill.com/policy/4229644-americans-views-of-economy-worsen-gallup/'</span>,\n",
       "        <span style=\"color: #008000; text-decoration-color: #008000\">'urlToImage'</span>: <span style=\"color: #008000; text-decoration-color: #008000\">'https://media.zenfs.com/en/the_hill_articles_341/aeb390b4da17485fbbc8cd44c0496e9b'</span>,\n",
       "        <span style=\"color: #008000; text-decoration-color: #008000\">'publishedAt'</span>: <span style=\"color: #008000; text-decoration-color: #008000\">'2023-09-29T12:30:01Z'</span>,\n",
       "        <span style=\"color: #008000; text-decoration-color: #008000\">'content'</span>: <span style=\"color: #008000; text-decoration-color: #008000\">'Americans views of the economy worsened in September, according to recent data from </span>\n",
       "<span style=\"color: #008000; text-decoration-color: #008000\">Gallup.\\r\\nThe survey giant found that only 20 percent of U.S. adults say economic conditions are excellent or </span>\n",
       "<span style=\"color: #008000; text-decoration-color: #008000\">good. … [+1843 chars]'</span>\n",
       "    <span style=\"font-weight: bold\">}</span>,\n",
       "    <span style=\"font-weight: bold\">{</span>\n",
       "        <span style=\"color: #008000; text-decoration-color: #008000\">'source'</span>: <span style=\"font-weight: bold\">{</span><span style=\"color: #008000; text-decoration-color: #008000\">'id'</span>: <span style=\"color: #800080; text-decoration-color: #800080; font-style: italic\">None</span>, <span style=\"color: #008000; text-decoration-color: #008000\">'name'</span>: <span style=\"color: #008000; text-decoration-color: #008000\">'BBC News'</span><span style=\"font-weight: bold\">}</span>,\n",
       "        <span style=\"color: #008000; text-decoration-color: #008000\">'author'</span>: <span style=\"color: #008000; text-decoration-color: #008000\">'https://www.facebook.com/bbcnews'</span>,\n",
       "        <span style=\"color: #008000; text-decoration-color: #008000\">'title'</span>: <span style=\"color: #008000; text-decoration-color: #008000\">\"People going 'monk mode' to limit social media use\"</span>,\n",
       "        <span style=\"color: #008000; text-decoration-color: #008000\">'description'</span>: <span style=\"color: #008000; text-decoration-color: #008000\">'A growing number of individuals are using apps to block access to social media and the </span>\n",
       "<span style=\"color: #008000; text-decoration-color: #008000\">internet.'</span>,\n",
       "        <span style=\"color: #008000; text-decoration-color: #008000\">'url'</span>: <span style=\"color: #008000; text-decoration-color: #008000\">'https://www.bbc.com/news/business-66934688'</span>,\n",
       "        <span style=\"color: #008000; text-decoration-color: #008000\">'urlToImage'</span>: \n",
       "<span style=\"color: #008000; text-decoration-color: #008000\">'https://ichef.bbci.co.uk/news/1024/branded_news/2814/production/_131306201_dsc_3018_high.jpg'</span>,\n",
       "        <span style=\"color: #008000; text-decoration-color: #008000\">'publishedAt'</span>: <span style=\"color: #008000; text-decoration-color: #008000\">'2023-10-02T07:29:13Z'</span>,\n",
       "        <span style=\"color: #008000; text-decoration-color: #008000\">'content'</span>: <span style=\"color: #008000; text-decoration-color: #008000\">'When she really needs to focus on her work, Susie Alegre uses an app on her phone that blocks </span>\n",
       "<span style=\"color: #008000; text-decoration-color: #008000\">her access to social media sites for however long she requires.\\r\\nMs Alegre, a human rights lawyer and aut… [+5624</span>\n",
       "<span style=\"color: #008000; text-decoration-color: #008000\">chars]'</span>\n",
       "    <span style=\"font-weight: bold\">}</span>\n",
       "<span style=\"font-weight: bold\">]</span>\n",
       "</pre>\n"
      ],
      "text/plain": [
       "\u001b[1m[\u001b[0m\n",
       "    \u001b[1m{\u001b[0m\n",
       "        \u001b[32m'source'\u001b[0m: \u001b[1m{\u001b[0m\u001b[32m'id'\u001b[0m: \u001b[3;35mNone\u001b[0m, \u001b[32m'name'\u001b[0m: \u001b[32m'Nakedcapitalism.com'\u001b[0m\u001b[1m}\u001b[0m,\n",
       "        \u001b[32m'author'\u001b[0m: \u001b[32m'Yves Smith'\u001b[0m,\n",
       "        \u001b[32m'title'\u001b[0m: \u001b[32m'The Neoclassical Growth of China'\u001b[0m,\n",
       "        \u001b[32m'description'\u001b[0m: \u001b[32m'A model finds that China closely tracked the trajectory of Japan, South Korea, and Taiwan. \u001b[0m\n",
       "\u001b[32mDoes this claim hold up to close scrutiny?'\u001b[0m,\n",
       "        \u001b[32m'url'\u001b[0m: \u001b[32m'https://www.nakedcapitalism.com/2023/09/the-neoclassical-growth-of-china.html'\u001b[0m,\n",
       "        \u001b[32m'urlToImage'\u001b[0m: \u001b[32m'https://www.nakedcapitalism.com/wp-content/uploads/2023/09/00-China.png'\u001b[0m,\n",
       "        \u001b[32m'publishedAt'\u001b[0m: \u001b[32m'2023-09-29T13:54:28Z'\u001b[0m,\n",
       "        \u001b[32m'content'\u001b[0m: \u001b[32m'Yves here. I’m skeptical of models with n = 3 \u001b[0m\u001b[32m(\u001b[0m\u001b[32malthough the authors claim results would be \u001b[0m\n",
       "\u001b[32mpretty similar with n = 5. There are lots of other quibbles. Michael Pettis has explained why GDP in China i… \u001b[0m\n",
       "\u001b[32m[\u001b[0m\u001b[32m+9820 chars\u001b[0m\u001b[32m]\u001b[0m\u001b[32m'\u001b[0m\n",
       "    \u001b[1m}\u001b[0m,\n",
       "    \u001b[1m{\u001b[0m\n",
       "        \u001b[32m'source'\u001b[0m: \u001b[1m{\u001b[0m\u001b[32m'id'\u001b[0m: \u001b[32m'the-hill'\u001b[0m, \u001b[32m'name'\u001b[0m: \u001b[32m'The Hill'\u001b[0m\u001b[1m}\u001b[0m,\n",
       "        \u001b[32m'author'\u001b[0m: \u001b[32m'Tara Suter'\u001b[0m,\n",
       "        \u001b[32m'title'\u001b[0m: \u001b[32m'Americans’ views of economy worsen: Gallup'\u001b[0m,\n",
       "        \u001b[32m'description'\u001b[0m: \u001b[32m'Americans’ views of the economy worsened in September, according to recent data from \u001b[0m\n",
       "\u001b[32mGallup. The survey giant found that only 20 percent of U.S. adults say...'\u001b[0m,\n",
       "        \u001b[32m'url'\u001b[0m: \u001b[32m'https://thehill.com/policy/4229644-americans-views-of-economy-worsen-gallup/'\u001b[0m,\n",
       "        \u001b[32m'urlToImage'\u001b[0m: \u001b[32m'https://media.zenfs.com/en/the_hill_articles_341/aeb390b4da17485fbbc8cd44c0496e9b'\u001b[0m,\n",
       "        \u001b[32m'publishedAt'\u001b[0m: \u001b[32m'2023-09-29T12:30:01Z'\u001b[0m,\n",
       "        \u001b[32m'content'\u001b[0m: \u001b[32m'Americans views of the economy worsened in September, according to recent data from \u001b[0m\n",
       "\u001b[32mGallup.\\r\\nThe survey giant found that only 20 percent of U.S. adults say economic conditions are excellent or \u001b[0m\n",
       "\u001b[32mgood. … \u001b[0m\u001b[32m[\u001b[0m\u001b[32m+1843 chars\u001b[0m\u001b[32m]\u001b[0m\u001b[32m'\u001b[0m\n",
       "    \u001b[1m}\u001b[0m,\n",
       "    \u001b[1m{\u001b[0m\n",
       "        \u001b[32m'source'\u001b[0m: \u001b[1m{\u001b[0m\u001b[32m'id'\u001b[0m: \u001b[3;35mNone\u001b[0m, \u001b[32m'name'\u001b[0m: \u001b[32m'BBC News'\u001b[0m\u001b[1m}\u001b[0m,\n",
       "        \u001b[32m'author'\u001b[0m: \u001b[32m'https://www.facebook.com/bbcnews'\u001b[0m,\n",
       "        \u001b[32m'title'\u001b[0m: \u001b[32m\"People going 'monk mode' to limit social media use\"\u001b[0m,\n",
       "        \u001b[32m'description'\u001b[0m: \u001b[32m'A growing number of individuals are using apps to block access to social media and the \u001b[0m\n",
       "\u001b[32minternet.'\u001b[0m,\n",
       "        \u001b[32m'url'\u001b[0m: \u001b[32m'https://www.bbc.com/news/business-66934688'\u001b[0m,\n",
       "        \u001b[32m'urlToImage'\u001b[0m: \n",
       "\u001b[32m'https://ichef.bbci.co.uk/news/1024/branded_news/2814/production/_131306201_dsc_3018_high.jpg'\u001b[0m,\n",
       "        \u001b[32m'publishedAt'\u001b[0m: \u001b[32m'2023-10-02T07:29:13Z'\u001b[0m,\n",
       "        \u001b[32m'content'\u001b[0m: \u001b[32m'When she really needs to focus on her work, Susie Alegre uses an app on her phone that blocks \u001b[0m\n",
       "\u001b[32mher access to social media sites for however long she requires.\\r\\nMs Alegre, a human rights lawyer and aut… \u001b[0m\u001b[32m[\u001b[0m\u001b[32m+5624\u001b[0m\n",
       "\u001b[32mchars\u001b[0m\u001b[32m]\u001b[0m\u001b[32m'\u001b[0m\n",
       "    \u001b[1m}\u001b[0m\n",
       "\u001b[1m]\u001b[0m\n"
      ]
     },
     "metadata": {},
     "output_type": "display_data"
    }
   ],
   "source": [
    "# print(all_articles)\n",
    "print(\"totalResults: \", all_articles[\"totalResults\"])\n",
    "print(all_articles[\"articles\"][:3])"
   ]
  },
  {
   "cell_type": "code",
   "execution_count": 52,
   "metadata": {},
   "outputs": [],
   "source": [
    "# print(sources)"
   ]
  },
  {
   "cell_type": "code",
   "execution_count": null,
   "metadata": {},
   "outputs": [],
   "source": []
  }
 ],
 "metadata": {
  "kernelspec": {
   "display_name": "Python 3 (ipykernel)",
   "language": "python",
   "name": "python3"
  },
  "language_info": {
   "codemirror_mode": {
    "name": "ipython",
    "version": 3
   },
   "file_extension": ".py",
   "mimetype": "text/x-python",
   "name": "python",
   "nbconvert_exporter": "python",
   "pygments_lexer": "ipython3",
   "version": "3.10.13"
  }
 },
 "nbformat": 4,
 "nbformat_minor": 4
}<|MERGE_RESOLUTION|>--- conflicted
+++ resolved
@@ -16,11 +16,7 @@
   },
   {
    "cell_type": "code",
-<<<<<<< HEAD
-   "execution_count": null,
-=======
-   "execution_count": 1,
->>>>>>> e841f2fd
+   "execution_count": null,
    "metadata": {},
    "outputs": [],
    "source": [
